--- conflicted
+++ resolved
@@ -330,7 +330,8 @@
         logger.info(f"Archived conversation: {conversation_id}")
         return True
 
-<<<<<<< HEAD
+        }
+
     async def start_discussion(
         self,
         topic: str,
@@ -417,7 +418,8 @@
             "requires_human_input": any(
                 t.status == "needs_human_input" for t in threads
             ),
-=======
+        }
+
     async def initiate_consensus(
         self,
         conversation_id: str,
@@ -695,5 +697,4 @@
             "resolved": resolved,
             "new_status": status.value,
             "current_score": consensus.calculate_consensus_score(),
->>>>>>> a354d377
         }